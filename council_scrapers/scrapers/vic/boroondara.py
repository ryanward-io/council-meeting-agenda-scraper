--- conflicted
+++ resolved
@@ -1,132 +1,120 @@
-from council_scrapers.base import BaseScraper, ScraperReturn, register_scraper
-from bs4 import BeautifulSoup
-import re
-
-
-@register_scraper
-class BoroondaraScraper(BaseScraper):
-    def __init__(self):
-        council = "boroondara"
-        state = "VIC"
-        base_url = "https://www.boroondara.vic.gov.au"
-        super().__init__(council, state, base_url)
-        self.date_pattern = re.compile(
-            r"\b(\d{1,2})\s(January|February|March|April|May|June|July|August|September|October|November|December)\s(\d{4})\b"
-        )
-        self.time_pattern = re.compile(r"\b\d{1,2}:\d{2} [apmAPM]+\b")
-
-    def scraper(self, fetcher) -> ScraperReturn | None:
-        self.logger.info(f"Starting {self.council_name} scraper")
-        initial_webpage_url = "https://www.boroondara.vic.gov.au/about-council/councillors-and-meetings/council-and-committee-meetings/past-meeting-minutes-agendas-and-video-recordings"
-
-<<<<<<< HEAD
-        output = self.fetch_with_requests(initial_webpage_url)
-=======
-        output = fetcher.fetch_with_selenium(initial_webpage_url)
->>>>>>> 186a6abb
-        # boroondara doesn't have the agenda pdfs on the same page as the list of meetings - need to first find the link to the newest agenda and then read source from that page
-
-        name = None
-        date = None
-        time = None
-        download_url = None
-        link_to_agenda = None
-
-        # Feed the HTML to BeautifulSoup
-        initial_soup = BeautifulSoup(output.content, "html.parser")
-
-        node_content = initial_soup.find("div", class_="node__content")
-        if node_content:
-            first_link = node_content.find("a")
-            self.logger.debug(first_link)
-
-            link_to_agenda = first_link.get("href")
-            self.logger.info(link_to_agenda)
-            date_and_time = first_link.find("span", class_="occurrence-date").text
-            self.logger.info(f"Datetime: {date_and_time}")
-
-            if date_and_time:
-                date_match = self.date_pattern.search(date_and_time)
-                # Extract the matched date
-                if date_match:
-                    extracted_date = date_match.group()
-                    self.logger.info(f"Extracted Date: {extracted_date}")
-                    date = extracted_date
-                else:
-                    self.logger.warning("No date found in the input string.")
-
-                time_match = self.time_pattern.search(date_and_time)
-
-                # Extract the matched time
-                if time_match:
-                    extracted_time = time_match.group()
-                    self.logger.info(f"Extracted Date: {extracted_time}")
-                    time = extracted_time
-                else:
-                    self.logger.warning("No time found in the input string.")
-
-        else:
-            self.logger.warning("failed to find node content")
-
-        # finding and reading current agenda page
-
-        new_url = self.base_url + link_to_agenda
-        self.logger.info(new_url)
-
-<<<<<<< HEAD
-        output_new = self.fetch_with_requests(new_url)
-
-        # Get the HTML
-        soup = BeautifulSoup(output_new.content, "html.parser")
-        self.close()
-=======
-        output_new = fetcher.fetch_with_selenium(new_url)
-
-        # Get the HTML
-        soup = BeautifulSoup(output_new, "html.parser")
->>>>>>> 186a6abb
-        # first need to find the agenda h3 because the divs of interest are below it
-
-        div = soup.find("div", class_="main")
-        if div:
-            agenda_h3 = div.find("h3")
-            if agenda_h3:
-                # print(agenda_h3)
-                div_container = agenda_h3.parent.find("div", class_="download-links")
-                if div_container:
-                    # for child in div_container.find_all('span', class_ = 'file-date'):
-                    # print(child.text)
-                    # TODO: fix the logic because you can't assume the newest agenda is always on the end!
-
-                    n_children = len(div_container.find_all("a", class_="file-link"))
-                    latest_agenda = div_container.find_all("a", class_="file-link")[
-                        n_children - 1
-                    ].get("href")
-                    if latest_agenda:
-                        download_url = self.base_url + latest_agenda
-                    name_ = div_container.find_all("a", class_="file-link")[
-                        n_children - 1
-                    ].get("data-filename")
-                    if name_:
-                        name = name_
-                else:
-                    self.logger.error("error cant make div container")
-            else:
-                self.logger.warning("no agenda h3")
-
-        else:
-            self.logger.warning("no div")
-
-        # print("~~~")
-        scraper_return = ScraperReturn(name, date, time, self.base_url, download_url)
-
-        self.logger.info(
-            f"""
-            {scraper_return.name} 
-            {scraper_return.date} 
-            {scraper_return.time} 
-            {scraper_return.webpage_url} 
-            {scraper_return.download_url}"""
-        )
-        self.logger.info(f"{self.council_name} scraper finished successfully")
-        return scraper_return
+from council_scrapers.base import BaseScraper, ScraperReturn, register_scraper
+from bs4 import BeautifulSoup
+import re
+
+
+@register_scraper
+class BoroondaraScraper(BaseScraper):
+    def __init__(self):
+        council = "boroondara"
+        state = "VIC"
+        base_url = "https://www.boroondara.vic.gov.au"
+        super().__init__(council, state, base_url)
+        self.date_pattern = re.compile(
+            r"\b(\d{1,2})\s(January|February|March|April|May|June|July|August|September|October|November|December)\s(\d{4})\b"
+        )
+        self.time_pattern = re.compile(r"\b\d{1,2}:\d{2} [apmAPM]+\b")
+
+    def scraper(self) -> ScraperReturn | None:
+        self.logger.info(f"Starting {self.council_name} scraper")
+        initial_webpage_url = "https://www.boroondara.vic.gov.au/about-council/councillors-and-meetings/council-and-committee-meetings/past-meeting-minutes-agendas-and-video-recordings"
+
+        output = self.fetcher.fetch_with_requests(initial_webpage_url)
+        # boroondara doesn't have the agenda pdfs on the same page as the list of meetings - need to first find the link to the newest agenda and then read source from that page
+
+        name = None
+        date = None
+        time = None
+        download_url = None
+        link_to_agenda = None
+
+        # Feed the HTML to BeautifulSoup
+        initial_soup = BeautifulSoup(output, "html.parser")
+
+        node_content = initial_soup.find("div", class_="node__content")
+        if node_content:
+            first_link = node_content.find("a")
+            self.logger.debug(first_link)
+
+            link_to_agenda = first_link.get("href")
+            self.logger.info(link_to_agenda)
+            date_and_time = first_link.find("span", class_="occurrence-date").text
+            self.logger.info(f"Datetime: {date_and_time}")
+
+            if date_and_time:
+                date_match = self.date_pattern.search(date_and_time)
+                # Extract the matched date
+                if date_match:
+                    extracted_date = date_match.group()
+                    self.logger.info(f"Extracted Date: {extracted_date}")
+                    date = extracted_date
+                else:
+                    self.logger.warning("No date found in the input string.")
+
+                time_match = self.time_pattern.search(date_and_time)
+
+                # Extract the matched time
+                if time_match:
+                    extracted_time = time_match.group()
+                    self.logger.info(f"Extracted Date: {extracted_time}")
+                    time = extracted_time
+                else:
+                    self.logger.warning("No time found in the input string.")
+
+        else:
+            self.logger.warning("failed to find node content")
+
+        # finding and reading current agenda page
+
+        new_url = self.base_url + link_to_agenda
+        self.logger.info(new_url)
+
+        output_new = self.fetcher.fetch_with_requests(new_url)
+
+        # Get the HTML
+        soup = BeautifulSoup(output_new, "html.parser")
+
+        # first need to find the agenda h3 because the divs of interest are below it
+        div = soup.find("div", class_="main")
+        if div:
+            agenda_h3 = div.find("h3")
+            if agenda_h3:
+                # print(agenda_h3)
+                div_container = agenda_h3.parent.find("div", class_="download-links")
+                if div_container:
+                    # for child in div_container.find_all('span', class_ = 'file-date'):
+                    # print(child.text)
+                    # TODO: fix the logic because you can't assume the newest agenda is always on the end!
+
+                    n_children = len(div_container.find_all("a", class_="file-link"))
+                    latest_agenda = div_container.find_all("a", class_="file-link")[
+                        n_children - 1
+                    ].get("href")
+                    if latest_agenda:
+                        download_url = self.base_url + latest_agenda
+                    name_ = div_container.find_all("a", class_="file-link")[
+                        n_children - 1
+                    ].get("data-filename")
+                    if name_:
+                        name = name_
+                else:
+                    self.logger.error("error cant make div container")
+            else:
+                self.logger.warning("no agenda h3")
+
+        else:
+            self.logger.warning("no div")
+
+        # print("~~~")
+        scraper_return = ScraperReturn(name, date, time, self.base_url, download_url)
+
+        self.logger.info(
+            f"""
+            {scraper_return.name} 
+            {scraper_return.date} 
+            {scraper_return.time} 
+            {scraper_return.webpage_url} 
+            {scraper_return.download_url}"""
+        )
+        self.logger.info(f"{self.council_name} scraper finished successfully")
+        return scraper_return