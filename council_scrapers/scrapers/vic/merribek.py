--- conflicted
+++ resolved
@@ -1,77 +1,73 @@
-from council_scrapers.base import BaseScraper, ScraperReturn, register_scraper, Fetcher
-from bs4 import BeautifulSoup
-import re
-
-
-@register_scraper
-class MerribekScraper(BaseScraper):
-    def __init__(self):
-        base_url = "https://www.merri-bek.vic.gov.au"
-        super().__init__("merri_bek", "VIC", base_url)
-
-    def scraper(self, fetcher: Fetcher) -> ScraperReturn | None:
-        webpage_url = "https://www.merri-bek.vic.gov.au/my-council/council-and-committee-meetings/council-meetings/council-meeting-minutes/"
-<<<<<<< HEAD
-        output = self.fetch_with_requests(webpage_url)
-        self.close()
-=======
-        output = fetcher.fetch_with_selenium(webpage_url)
->>>>>>> 186a6abb
-
-        # Feed the HTML to BeautifulSoup
-        soup = BeautifulSoup(output.content, "html.parser")
-
-        name = None
-        date = None
-        time = None
-        download_url = None
-
-        target_a_tag = soup.find("a", href=lambda href: href and "agenda" in href)
-
-        # Print the result
-        if target_a_tag:
-            print("a tag found")
-        else:
-            print("No 'a' tag with 'agenda' in the href attribute found on the page.")
-
-        href_value = target_a_tag.get("href")
-        if href_value:
-            download_url = self.base_url + href_value
-            print("download url set")
-        else:
-            print("link not found.")
-
-        txt_value = target_a_tag.string
-        if txt_value:
-            match = self.date_regex.search(txt_value)
-
-            # Extract the matched date
-            if match:
-                extracted_date = match.group()
-                print("Extracted Date:", extracted_date)
-                date = extracted_date
-
-            else:
-                print("No date found in the input string.")
-
-        grandparent_el = target_a_tag.parent.parent.parent.h3
-        el_name = (grandparent_el).text
-
-        el_name = self.date_regex.sub("", el_name)
-        name = el_name
-
-        if name == "":
-            name = "Council Agenda"
-
-        print("~~~")
-        scraper_return = ScraperReturn(name, date, time, webpage_url, download_url)
-
-        print(
-            scraper_return.name,
-            scraper_return.date,
-            scraper_return.time,
-            scraper_return.webpage_url,
-            scraper_return.download_url,
-        )
-
-        return scraper_return
+from council_scrapers.base import BaseScraper, ScraperReturn, register_scraper, Fetcher
+from bs4 import BeautifulSoup
+import re
+
+
+@register_scraper
+class MerribekScraper(BaseScraper):
+    def __init__(self):
+        base_url = "https://www.merri-bek.vic.gov.au"
+        super().__init__("merri_bek", "VIC", base_url)
+
+    def scraper(self) -> ScraperReturn | None:
+        print(f"Starting {self.council_name} scraper")
+        webpage_url = "https://www.merri-bek.vic.gov.au/my-council/council-and-committee-meetings/council-meetings/council-meeting-minutes/"
+        output = self.fetcher.fetch_with_requests(webpage_url)
+
+        # Feed the HTML to BeautifulSoup
+        soup = BeautifulSoup(output, "html.parser")
+
+        name = None
+        date = None
+        time = None
+        download_url = None
+
+        target_a_tag = soup.find("a", href=lambda href: href and "agenda" in href)
+
+        # Print the result
+        if target_a_tag:
+            print("a tag found")
+        else:
+            print("No 'a' tag with 'agenda' in the href attribute found on the page.")
+
+        href_value = target_a_tag.get("href")
+        if href_value:
+            download_url = self.base_url + href_value
+            print("download url set")
+        else:
+            print("link not found.")
+
+        txt_value = target_a_tag.string
+        if txt_value:
+            match = self.date_regex.search(txt_value)
+
+            # Extract the matched date
+            if match:
+                extracted_date = match.group()
+                print("Extracted Date:", extracted_date)
+                date = extracted_date
+
+            else:
+                print("No date found in the input string.")
+
+        grandparent_el = target_a_tag.parent.parent.parent.h3
+        el_name = (grandparent_el).text
+
+        el_name = self.date_regex.sub("", el_name)
+        name = el_name
+
+        if name == "":
+            name = "Council Agenda"
+
+        print("~~~")
+        scraper_return = ScraperReturn(name, date, time, webpage_url, download_url)
+
+        print(
+            scraper_return.name,
+            scraper_return.date,
+            scraper_return.time,
+            scraper_return.webpage_url,
+            scraper_return.download_url,
+        )
+
+        return scraper_return