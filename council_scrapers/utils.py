--- conflicted
+++ resolved
@@ -9,14 +9,8 @@
 from email.mime.multipart import MIMEMultipart
 from email.mime.text import MIMEText
 
-<<<<<<< HEAD
 from base import ScraperReturn, Council, Regexes, RegexResults
 from constants import COUNCIL_HOUSING_REGEX as default_regexes
-=======
-from council_scrapers.base import Council, ScraperReturn
-
-from council_scrapers.constants import DEFAULT_REGEXES
->>>>>>> 57951606
 
 from dotenv import dotenv_values
 
@@ -38,7 +32,9 @@
         text += page.get_text()
     return text
 
+
 # TODO: refactor parse_pdf without special regexes types
+
 
 def parse_pdf(custom_regexes: Regexes | None, text) -> RegexResults:
     regexes = DEFAULT_REGEXES
